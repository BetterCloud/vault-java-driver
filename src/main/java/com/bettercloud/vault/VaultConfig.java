package com.bettercloud.vault;

import java.io.Serializable;
import java.util.Map;
import java.util.concurrent.ConcurrentHashMap;

/**
 * <p>A container for the configuration settings needed to initialize a <code>Vault</code> driver instance.</p>
 *
 * <p>Construct instances of this class using a builder pattern, calling setter methods for each value and then
 * terminating with a call to build():</p>
 *
 * <blockquote>
 * <pre>{@code
 * final VaultConfig config = new VaultConfig()
 *                              .address("http://127.0.0.1:8200")
 *                              .token("eace6676-4d78-c687-4e54-03cad00e3abf")
 *                              .sslConfig(new SslConfig().verify(false).build())
 *                              .timeout(30)
 *                              .build();
 * }</pre>
 * </blockquote>
 *
 * @see SslConfig
 */
public class VaultConfig implements Serializable {

    protected static final String VAULT_TOKEN = "VAULT_TOKEN";
    private static final String VAULT_ADDR = "VAULT_ADDR";
    private static final String VAULT_OPEN_TIMEOUT = "VAULT_OPEN_TIMEOUT";
    private static final String VAULT_READ_TIMEOUT = "VAULT_READ_TIMEOUT";

    private Map<String, String> secretsEnginePathMap = new ConcurrentHashMap<>();
    private String address;
    private String token;
    private SslConfig sslConfig;
    private Integer openTimeout;
    private Integer readTimeout;
    private int prefixPathDepth = 1;
    private int maxRetries;
    private int retryIntervalMilliseconds;
    private Integer globalEngineVersion;
    private String nameSpace;
    private EnvironmentLoader environmentLoader;

    /**
     * <p>The code used to load environment variables is encapsulated here, so that a mock version of that environment
     * loader can be used by unit tests.</p>
     *
     * <p>This method is primarily intended for use by unit tests, to inject a mock environment variable when
     * constructing a <code>VaultConfig</code> instance using the builder pattern approach rather than the convenience
     * constructor.  This method's access level was therefore originally set to <code>protected</code>, but was bumped
     * up to <code>public</code> due to community request for the ability to disable environment loading altogether
     * (see https://github.com/BetterCloud/vault-java-driver/issues/77).</p>
     *
     * <p>Note that if you do override this, however, then obviously all of the environment checking discussed in the
     * documentation becomes disabled.</p>
     *
     * @param environmentLoader An environment variable loader implementation (presumably a mock)
     * @return This object, with environmentLoader populated, ready for additional builder-pattern method calls or else finalization with the build() method
     */
    public VaultConfig environmentLoader(final EnvironmentLoader environmentLoader) {
        this.environmentLoader = environmentLoader;
        return this;
    }

    /**
     * <p>Optional. Sets a global namespace to the Vault server instance, if desired. Otherwise, namespace can be applied individually to any read / write / auth call.
     *
     * <p>Namespace support requires Vault Enterprise Pro, please see https://learn.hashicorp.com/vault/operations/namespaces</p>
     *
     * @param nameSpace The namespace to use globally in this VaultConfig instance.
     * @return This object, with the namespace populated, ready for additional builder-pattern method calls or else
     * finalization with the build() method
     *
     * @throws VaultException  If any error occurs
     */
    public VaultConfig nameSpace(final String nameSpace) throws VaultException {
        if (nameSpace != null && !nameSpace.isEmpty()) {
            this.nameSpace = nameSpace;
            return this;
        } else throw new VaultException("A namespace cannot be empty.");
    }

    /**
     * <p>Sets the KV Secrets Engine version of the Vault server instance.
     *
     * <p>If no version is explicitly set, it will be defaulted to version 2, the current version.</p>
     *
     * @param globalEngineVersion The Vault KV Secrets Engine version
     * @return This object, with KV Secrets Engine version populated, ready for additional builder-pattern method calls or else
     * finalization with the build() method
     */
    public VaultConfig engineVersion(final Integer globalEngineVersion) {
        this.globalEngineVersion = globalEngineVersion;
        return this;
    }

    /**
     * <p>Sets the address (URL) of the Vault server instance to which API calls should be sent.
     * E.g. <code>http://127.0.0.1:8200</code>.</p>
     *
     * <p>If no address is explicitly set, the object will look to the <code>VAULT_ADDR</code> environment variable.</p>
     *
     * <p><code>address</code> is required for the Vault driver to function.  If you do not supply it explicitly AND no
     * environment variable value is found, then initialization of the <code>VaultConfig</code> object will fail.</p>
     *
     * @param address The Vault server base URL
     * @return This object, with address populated, ready for additional builder-pattern method calls or else finalization with the build() method
     */
    public VaultConfig address(final String address) {
        this.address = address.trim();
        if (this.address.endsWith("/")) {
            this.address = this.address.substring(0, this.address.length() - 1);
        }
        return this;
    }

    /**
     * <p>Sets the token used to access Vault.</p>
     *
     * <p>If no token is explicitly set, then the object will look to the <code>VAULT_TOKEN</code> environment
     * variable.</p>
     *
     * <p>There are some cases where you might want to instantiate a <code>VaultConfig</code> object without a token
     * (e.g. you plan to retrieve a token programmatically, with a call to the "userpass" auth backend, and populate
     * it prior to making any other API calls).</p>
     *
     * @param token The token to use for accessing Vault
     * @return This object, with token populated, ready for additional builder-pattern method calls or else finalization with the build() method
     */
    public VaultConfig token(final String token) {
        this.token = token;
        return this;
    }

    /**
     * <p>Sets the secrets Engine paths used by Vault.</p>
     *
     * @param secretEngineVersions paths to use for accessing Vault secrets.
     *                             Key: secret path, value: Engine version to use.
     *                             Example map: "/secret/foo" , "1",
     *                             "/secret/bar", "2"
     * @return This object, with secrets paths populated, ready for additional builder-pattern method calls or else finalization with the build() method
     */
    public VaultConfig secretsEnginePathMap(final Map<String, String> secretEngineVersions) {
        this.secretsEnginePathMap = new ConcurrentHashMap<>(secretEngineVersions);
        return this;
    }

    /**
     * <p>Sets the secrets Engine version be used by Vault for the provided path.</p>
     *
     * @param path the path to use for accessing Vault secrets.
     *             Example "/secret/foo"
     * @param version The key-value engine version used for this path.
     * @return This object, with a new entry in the secrets paths map, ready for additional builder-pattern method calls or else finalization with
     *         the build() method
     */
    public VaultConfig putSecretsEngineVersionForPath(String path, String version) {
        this.secretsEnginePathMap.put(path, version);
        return this;
    }

    /**
     * <p>A container for SSL-related configuration options (e.g. certificates).</p>
     *
     * <p>Although typically necessary in most production environments, this is not strictly required (e.g. if your
     * Vault server address begins with "http://" instead of "https://", then any SSL config will be ignored).
     * However, if your Vault server uses HTTPS, and you wish to skip SSL certificate verification (NOT RECOMMENDED
     * FOR PRODUCTION!), then you must supply an <code>SslConfig</code> object with {@link SslConfig#verify(Boolean)}
     * explicitly set to <code>false</code>.</p>
     *
     * @param sslConfig SSL-related configuration options
     * @return This object, with SSL configuration options populated, ready for additional builder-pattern method calls or else finalization with the build() method
     */
    public VaultConfig sslConfig(final SslConfig sslConfig) {
        this.sslConfig = sslConfig;
        return this;
    }

    /**
     * <p>The number of seconds to wait before giving up on establishing an HTTP(S) connection to the Vault server.</p>
     *
     * <p>If no openTimeout is explicitly set, then the object will look to the <code>VAULT_OPEN_TIMEOUT</code>
     * environment variable.</p>
     *
     * @param openTimeout Number of seconds to wait for an HTTP(S) connection to successfully establish
     * @return This object, with openTimeout populated, ready for additional builder-pattern method calls or else finalization with the build() method
     */
    public VaultConfig openTimeout(final Integer openTimeout) {
        this.openTimeout = openTimeout;
        return this;
    }

    /**
     * <p>After an HTTP(S) connection has already been established, this is the number of seconds to wait for all
     * data to finish downloading.</p>
     *
     * <p>If no readTimeout is explicitly set, then the object will look to the <code>VAULT_READ_TIMEOUT</code>
     * environment variable.</p>
     *
     * @param readTimeout Number of seconds to wait for all data to be retrieved from an established HTTP(S) connection
     * @return This object, with readTimeout populated, ready for additional builder-pattern method calls or else finalization with the build() method
     */
    public VaultConfig readTimeout(final Integer readTimeout) {
        this.readTimeout = readTimeout;
        return this;
    }

    /**
<<<<<<< HEAD
     * <p>Set the "path depth" of the prefix path.  Normally this is just
     * 1, to correspond to one path element in the prefix path.  To use
     * a longer prefix path, set this value
=======
     * Sets the "path depth" of the prefix path.  This defaults to 1, corresponding to one
     * path element in the prefix path.  To use a longer prefix path, set this value.
>>>>>>> 2e7ed8df
     *
     * @param pathLength integer number of path elements in the prefix path
     */
    public VaultConfig prefixPathDepth(int prefixPathDepth) {
       if (prefixPathDepth < 1) {
          throw new IllegalArgumentException("pathLength must be > 1");
       }

       this.prefixPathDepth = prefixPathDepth;
       return this;
    }


    /**
     * <p>Set the "path depth" of the prefix path, by explicitly specifying
     * the prefix path, e.g., "foo/bar/blah" would set the prefix path depth
     * to 3.
     *
     * @param prefixPath string prefix path, with or without initial or
     * final forward slashes
     */
    public VaultConfig prefixPath(String prefixPath) {
       int orig = 0;
       int pos;
       int countElements = 0;
       int pathLen = prefixPath.length();

       if (pathLen == 0) {
          throw new IllegalArgumentException("can't use an empty path");
       }

       while ((orig < pathLen) &&
              ((pos = prefixPath.indexOf('/',orig)) >= 0)) {
          countElements++;
          orig = pos+1;
       }

       if (prefixPath.charAt(0) == '/') {
          countElements--;
       }
       if (prefixPath.charAt(pathLen-1) == '/') {
          countElements--;
       }

       return prefixPathDepth(countElements+1);
    }

    /**
     * <p>Sets the maximum number of times that an API operation will retry upon failure.</p>
     *
     * <p>This method is not meant to be called from application-level code outside of this package (hence
     * the <code>protected</code> access level.  It is meant to be invoked via <code>Vault.withRetries()</code>
     * in a builder pattern DSL-style.</p>
     *
     * @param maxRetries The number of times that API operations will be retried when a failure occurs.
     */
    void setMaxRetries(final int maxRetries) {
        this.maxRetries = maxRetries;
    }

    /**
     * <p>Sets the period of time (in milliseconds) that the driver will wait in between retry attempts for a
     * failing API operation.</p>
     *
     * <p>This method is not meant to be called from application-level code outside of this package (hence
     * the <code>protected</code> access level.  It is meant to be invoked via <code>Vault.withRetries()</code>
     * in a builder pattern DSL-style.</p>
     *
     * @param retryIntervalMilliseconds The number of milliseconds that the driver will wait in between retries.
     */
    void setRetryIntervalMilliseconds(final int retryIntervalMilliseconds) {
        this.retryIntervalMilliseconds = retryIntervalMilliseconds;
    }

    /**
     * <p>Sets the global Engine version for this Vault Config instance. If no KV Engine version map is provided, use this version
     * globally.</p>
     * If the provided KV Engine version map does not contain a requested secret, or when writing new secrets, fall back to this version.
     *
     * @param engineVersion The version of the Vault KV Engine to use globally.
     */
    void setEngineVersion(final Integer engineVersion) {
        this.globalEngineVersion = engineVersion;
    }



    /**
     * <p>This is the terminating method in the builder pattern.  The method that validates all of the fields that
     * has been set already, uses environment variables when available to populate any unset fields, and returns
     * a <code>VaultConfig</code> object that is ready for use.</p>
     *
     * @return This object, with all available config options parsed and loaded
     * @throws VaultException If the <code>address</code> field was left unset, and there is no <code>VAULT_ADDR</code> environment variable value with which to populate it.
     */
    public VaultConfig build() throws VaultException {
        if (this.environmentLoader == null) {
            this.environmentLoader = new EnvironmentLoader();
        }
        if (this.address == null) {
            final String addressFromEnv = environmentLoader.loadVariable(VAULT_ADDR);
            if (addressFromEnv != null) {
                this.address = addressFromEnv;
            } else {
                throw new VaultException("No address is set");
            }
        }
        if (this.token == null && environmentLoader.loadVariable(VAULT_TOKEN) != null) {
            this.token = environmentLoader.loadVariable(VAULT_TOKEN);
        }
        if (this.openTimeout == null && environmentLoader.loadVariable(VAULT_OPEN_TIMEOUT) != null) {
            try {
                this.openTimeout = Integer.valueOf(environmentLoader.loadVariable(VAULT_OPEN_TIMEOUT));
            } catch (NumberFormatException e) {
                System.err.printf("The " + VAULT_OPEN_TIMEOUT + " environment variable contains value \"%s\", which cannot be parsed as an integer timeout period.%n",
                        environmentLoader.loadVariable(VAULT_OPEN_TIMEOUT));
            }
        }
        if (this.readTimeout == null && environmentLoader.loadVariable(VAULT_READ_TIMEOUT) != null) {
            try {
                this.readTimeout = Integer.valueOf(environmentLoader.loadVariable(VAULT_READ_TIMEOUT));
            } catch (NumberFormatException e) {
                System.err.printf("The " + VAULT_READ_TIMEOUT + " environment variable contains value \"%s\", which cannot be parsed as an integer timeout period.%n",
                        environmentLoader.loadVariable(VAULT_READ_TIMEOUT));
            }
        }
        if (this.sslConfig == null) {
            this.sslConfig = new SslConfig().environmentLoader(this.environmentLoader).build();
        }
        return this;
    }

    public Map<String, String> getSecretsEnginePathMap() {
        return secretsEnginePathMap;
    }

    public String getAddress() {
        return address;
    }

    public String getToken() {
        return token;
    }

    public SslConfig getSslConfig() {
        return sslConfig;
    }

    public Integer getOpenTimeout() {
        return openTimeout;
    }

    public Integer getReadTimeout() {
        return readTimeout;
    }

    public int getMaxRetries() {
        return maxRetries;
    }

    public int getRetryIntervalMilliseconds() {
        return retryIntervalMilliseconds;
    }

    public Integer getGlobalEngineVersion() {
        return globalEngineVersion;
    }

    public String getNameSpace() {
        return nameSpace;
    }

    public int getPrefixPathDepth() {
       return prefixPathDepth;
    }
}
<|MERGE_RESOLUTION|>--- conflicted
+++ resolved
@@ -209,14 +209,9 @@
     }
 
     /**
-<<<<<<< HEAD
      * <p>Set the "path depth" of the prefix path.  Normally this is just
      * 1, to correspond to one path element in the prefix path.  To use
-     * a longer prefix path, set this value
-=======
-     * Sets the "path depth" of the prefix path.  This defaults to 1, corresponding to one
-     * path element in the prefix path.  To use a longer prefix path, set this value.
->>>>>>> 2e7ed8df
+     * a longer prefix path, set this value.</p>
      *
      * @param pathLength integer number of path elements in the prefix path
      */
